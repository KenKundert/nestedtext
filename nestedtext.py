# encoding: utf8
"""
NestedText: A Human Readable and Writable Data Format
"""

# License {{{1
# Copyright (c) 2020 Kenneth S. Kundert
#
# This program is free software: you can redistribute it and/or modify it under
# the terms of the GNU General Public License as published by the Free Software
# Foundation, either version 3 of the License, or (at your option) any later
# version.
#
# This program is distributed in the hope that it will be useful, but WITHOUT
# ANY WARRANTY; without even the implied warranty of MERCHANTABILITY or FITNESS
# FOR A PARTICULAR PURPOSE.  See the GNU General Public License for more
# details.
#
# You should have received a copy of the GNU General Public License along with
# this program.  If not, see http://www.gnu.org/licenses/.

# Imports {{{1
import os, re
from inform import (
    cull,
    full_stop,
    set_culprit,
    get_culprit,
    is_str,
    is_collection,
    is_mapping,
    Error,
    Info,
    InformantFactory,
)


# Globals {{{1
__version__ = "0.5.0"
__released__ = "2020-09-11"
__all__ = ['loads', 'dumps', 'NestedTextError']


# Exception {{{1
class NestedTextError(Error, ValueError):
    '''
    :func:`loads()` and :func:`dumps()` both raise
    *NestedTextError* when they discover an error. *NestedTextError* subclasses both
    the Python *ValueError* and the *Error* exception from *Inform*.
    You can find more documentation on what you can do with this exception in the
    `Inform documentation
    <https://inform.readthedocs.io/en/stable/api.html#exceptions>`_.

    The exception provides the following attributes:

    source:

        The source of the *NestedText* content, if given. This is often a
        filename.

    doc:

        The *NestedText* content passed to :func:`loads`.

    line:

        The line of *NestedText* content where the problem was found.

    lineno:

        The number of the line where the problem was found.

    colno:

        The number of the character where the problem was found on *line*.

    template:

        The possibly parameterized text used for the error message.

    As with most exceptions, you can simply cast it to a string to get a
    reasonable error message.

    .. code-block:: python

        >>> from textwrap import dedent
        >>> import nestedtext

        >>> content = dedent("""
        ...     name1: value1
        ...     name1: value2
        ...     name3: value3
        ... """).strip()

        >>> try:
        ...     print(nestedtext.loads(content))
        ... except nestedtext.NestedTextError as e:
        ...     print(str(e))
        2: duplicate key: name1.

    You can also use the *report* method to print the message directly. This is
    appropriate if you are using *inform* for your messaging as it follows
    *inform*'s conventions::

        >> try:
        ..     print(nestedtext.loads(content))
        .. except nestedtext.NestedTextError as e:
        ..     e.report()
        error: 2: duplicate key: name1.
            «name1: value2»
             ↑

    The *terminate* method prints the message directly and exits::

        >> try:
        ..     print(nestedtext.loads(content))
        .. except nestedtext.NestedTextError as e:
        ..     e.terminate()
        error: 2: duplicate key: name1.
            «name1: value2»
             ↑

    Exceptions produced by *NestedText* contain a *template* attribute that
    contains the basic text of the message. You can change this message by
    overriding the attribute when using *report*, *terminate*, or *render*.
    *render* is like casting the exception to a string except that allows for
    the passing of arguments.  For example, to convert a particular message to
    Spanish, you could use something like the following.

    .. code-block:: python

        >>> try:
        ...     print(nestedtext.loads(content))
        ... except nestedtext.NestedTextError as e:
        ...     template = None
        ...     if e.template == 'duplicate key: {}.':
        ...         template = 'llave duplicada: {}.'
        ...     print(e.render(template=template))
        2: llave duplicada: name1.

    When you have the exception report itself, you see up to two extra lines in
    the message that are used to display the line and the location where the
    problem was found.  Those extra lines are referred to as the codicil. You
    do not get them if you simply cast the exception to a string, but you can
    access them using :meth:`NestedTextError.get_codicil`.  There is
    an additional method,
    :meth:`NestedTextError.get_extended_codicil` that also shows the
    source of the problem, but with extra context::

        >> try:
        ..     print(nestedtext.loads(content))
        .. except nestedtext.NestedTextError as e:
        ..     e.report(codicil=e.get_extended_codicil())
        error: 2: duplicate key: name1.
            1> name1: value1
            2> name1: value2
               ↑
            2> name3: value3

    Both the normal and the extended codicils are returned as tuples.
    You should join them with newlines before printing them.
    '''

    def get_extended_codicil(self, codicil=None):
        """Get the extended codicil.

        The extended codicil is like the normal codicil in that it shows the
        line where the problem was found and points to the suspect character.
        However, it also shows a few lines of surrounding context.

        This method counts on the fact that no user specified codicils have been
        added to the exception; that the only codicil available is the one added
        by *NestedText* itself.  Any additional codicils can be add by passing
        them into this method.

        Args:
            codicil (string or tuple of strings):
                An extra codicil or collection of codicils.  Appended to the
                return value without modifying the cached codicil.

        Returns:
            The codicil argument is appended to the exception's codicil and the
            combination is returned. The return value is always in the form of a
            tuple even if there is only one component.
        """
        exception_codicil = self.kwargs.get('codicil', ())
        if not is_collection(exception_codicil):
            exception_codicil = (exception_codicil,)  # pragma: no cover

        # Like the normal codicil, but provides a few lines of surrounding
        # context.
        try:
            lineno = self.lineno
            doc = self.doc
            colno = self.colno
            lines_before = doc.split('\n')[max(lineno-2, 0):lineno]
            lines = []
            for i, l in zip(range(lineno-len(lines_before), lineno), lines_before):
                lines.append(f'{i+1:>4} «{l}»')
            lines_before = '\n'.join(lines)
            lines_after = doc.split('\n')[lineno:lineno+1]
            lines = []
            for i, l in zip(range(lineno, lineno + len(lines_after)), lines_after):
                lines.append(f'{i+1:>4} «{l}»')
            lines_after = '\n'.join(lines)
            exception_codicil = '\n'.join(cull([
                lines_before,
                '      ' + (colno*' ') + '↑',
                lines_after
            ]))
            exception_codicil = (exception_codicil, )
        except Exception:
            exception_codicil = self.get_codicil()

        if codicil:
            if not is_collection(codicil):
                codicil = (codicil,)
            return exception_codicil + tuple(codicil)
        return exception_codicil


# NestedText Reader {{{1
# Converts NestedText into Python data hierarchies.

# constants {{{2
dict_tag = ": "
quoted = "|".join([
    r'"[^"\n]*"',  # "string"
    r"'[^'\n]*'",  # 'string'
])
splitters = (
    quoted,           # "string" or 'string' (must be first)
    dict_tag,         # key/value separator in dictionary item
)
splitter = re.compile("(" + "|".join(f"(?:{s})" for s in splitters) + ")")


# debugging utilities {{{2
highlight = InformantFactory(message_color='blue')


# report {{{2
def report(message, line, *args, colno=None, **kwargs):
    message = full_stop(message)
    culprits = get_culprit()
    if culprits:
        kwargs['source'] = culprits[0]
    if line:
        kwargs['culprit'] = get_culprit(line.lineno)
        if colno is not None:
            kwargs['codicil'] = f"«{line.text}»\n {colno*' '}↑"
            kwargs['colno'] = colno
        else:
            kwargs['codicil'] = f"«{line.text}»"
        kwargs['line'] = line.text
        kwargs['lineno'] = line.lineno
        kwargs['doc'] = line.content
    else:
        kwargs['culprit'] = culprits  # pragma: no cover
    raise NestedTextError(template=message, *args, **kwargs)


# indentation_error {{{2
def indentation_error(line, depth):
    assert line.depth != depth
    report('invalid indentation.', line, colno=depth)


# is_quoted {{{2
def is_quoted(s):
    return s[:1] in ['"', "'"] and s[:1] == s[-1:]


# dequote {{{2
def dequote(s):
    s = s.strip()
    if is_quoted(s):
        return s[1:-1]
    return s


# Lines class {{{2
class Lines:
    class Line(Info):
        pass

    # constructor {{{3
    def __init__(self, content):
        self.content = content
        self.generator = self.read_lines()
        self.next_line = True
        while self.next_line:
            self.next_line = next(self.generator, None)
            if self.next_line and self.next_line.kind not in ["blank", "comment"]:
                return

    # read_lines() {{{3
    def read_lines(self):
        for lineno, line in enumerate(self.content.splitlines()):
            depth = None
            key = None
            value = None
            stripped = line.lstrip()
            depth = len(line) - len(stripped)
            if stripped == "":
                kind = "blank"
                value = "\n"
            elif stripped[:1] == "#":
                kind = "comment"
                value = line[1:].strip()
            elif stripped == '-' or stripped.startswith('- '):
                kind = "list item"
                value = stripped[2:]
            elif stripped == '>' or stripped.startswith('> '):
                kind = "string"
                value = line[depth+2:]
            else:
                # add space so tags with empty values can be specified w/o space
                components = splitter.split(line + " ")
                if dict_tag in components:
                    kind = "dict item"
                    split_loc = components.index(dict_tag)
                    key = dequote("".join(components[:split_loc]))
                    value = "".join(components[split_loc + 1:])
                    value = value[:-1]  # remove space added above
                else:
                    kind = "unrecognized"
                    value = line

            the_line = self.Line(
                text = line,
                lineno = lineno+1,
                kind = kind,
                depth = depth,
                key = key,
                value = value,
                content = self.content
            )

            # check the indent for non-spaces
            if depth:
                first_non_space = len(line) - len(line.lstrip(" "))
                if first_non_space < depth:
                    report(
                        f'invalid character in indentation: {line[first_non_space]!r}.',
                        the_line,
                        colno = first_non_space
                    )

            yield the_line

    # type_of_next() {{{3
    def type_of_next(self):
        if self.next_line:
            return self.next_line.kind

    # still_within_level() {{{3
    def still_within_level(self, depth):
        if self.next_line:
            return self.next_line.depth >= depth

    # still_within_string() {{{3
    def still_within_string(self, depth):
        if self.next_line:
            return self.next_line.kind == "string" and self.next_line.depth == depth

    # depth_of_next() {{{3
    def depth_of_next(self):
        if self.next_line:
            return self.next_line.depth
        return 0

    # get_next() {{{3
    def get_next(self):
        this_line = self.next_line

        # queue up the next useful line
        # this is needed so type_of_next() and still_within_level() can easily
        # access the next upcoming line.
        while self.next_line:
            self.next_line = next(self.generator, None)
            if not self.next_line or self.next_line.kind not in ["blank", "comment"]:
                break

        if this_line and this_line.kind == "unrecognized":
            report('unrecognized line.', this_line)
        return this_line


# read_value() {{{2
def read_value(lines, depth, on_dup):
    if lines.type_of_next() == "list item":
        return read_list(lines, depth, on_dup)
    if lines.type_of_next() == "dict item":
        return read_dict(lines, depth, on_dup)
    if lines.type_of_next() == "string":
        return read_string(lines, depth)
    report('unrecognized line.', lines.get_next())


# read_list() {{{2
def read_list(lines, depth, on_dup):
    data = []
    while lines.still_within_level(depth):
        line = lines.get_next()
        if line.depth != depth:
            indentation_error(line, depth)
        if line.kind != "list item":
            report("expected list item", line, colno=depth)
        if line.value:
            data.append(line.value)
        else:
            # value may simply be empty, or it may be on next line, in which
            # case it must be indented.
            depth_of_next = lines.depth_of_next()
            if depth_of_next > depth:
                value = read_value(lines, depth_of_next, on_dup)
            else:
                value = ''
            data.append(value)
    return data


# read_dict() {{{2
def read_dict(lines, depth, on_dup):
    data = {}
    while lines.still_within_level(depth):
        line = lines.get_next()
        if line.depth != depth:
            indentation_error(line, depth)
        if line.kind != "dict item":
            report("expected dictionary item", line, colno=depth)
        key = line.key
        value = line.value
        if not value:
            depth_of_next = lines.depth_of_next()
            if depth_of_next > depth:
                value = read_value(lines, depth_of_next, on_dup)
            else:
                value = ''
        if line.key in data:
            # found duplicate key
            if on_dup is None:
                report('duplicate key: {}.', line, line.key, colno=depth)
            if on_dup == 'ignore':
                continue
            if isinstance(on_dup, dict):
                key = on_dup['_callback_func'](key, value, data, on_dup)
                assert key not in data
            elif on_dup != 'replace':
                raise NotImplementedError(f'{on_dup}: unknown value for on_dup.')
        data[key] = value
    return data


# read_string() {{{2
def read_string(lines, depth):
    data = []
    while lines.still_within_string(depth):
        line = lines.get_next()
        data.append(line.value)
    return "\n".join(data)


# load() {{{2
def load(path_or_file):
    """
    Load the data structure specified by the NestedText in the given file.

    Args:
        path_or_file (str, os.PathLike, io.TextIOBase):
            The file to read the NestedText content from.  This can be 
            specified either as a path (e.g. a string or a `pathlib.Path`) or 
            as a text IO object (e.g. an open file).  If a path is given, the 
            file will be opened, read, and closed.  If an IO object is given, 
            it will be read and not closed.

    Returns:
        The extracted data.  If the file is empty, None is returned.

    Examples:

        Load from a path specified as a string:

        .. code-block:: pycon
            >>> import nestedtext
            >>> print(open('examples/groceries.nt').read())
            - Bread
            - Peanut butter
            - Jam
            <BLANKLINE>

            >>> nestedtext.load('examples/groceries.nt')
            ['Bread', 'Peanut butter', 'Jam']

        Load from a `pathlib.Path`:

        .. code-block:: pycon
            >>> from pathlib import Path
            >>> nestedtext.load(Path('examples/groceries.nt'))
            ['Bread', 'Peanut butter', 'Jam']

        Load from an open file object:

        .. code-block:: pycon
            >>> with open('examples/groceries.nt') as f:
            ...     nestedtext.load(f)
            ... 
            ['Bread', 'Peanut butter', 'Jam']
    """

    # Avoid nested try-except blocks, since they lead to chained exceptions 
    # (e.g. if the file isn't found, etc.) that unnecessarily complicate the 
    # stack trace.

    content = None
    
    if content is None:
        try:
            content = path_or_file.read()
        except AttributeError:
            pass
        else:
            source = getattr(path_or_file, 'name', repr(path_or_file))

    if content is None:
        # Don't use a with block, because we don't want to catch type errors 
        # that might be raised within the block.
        try:
            f = open(path_or_file)
        except TypeError:
            pass
        else:
            try:
                content = f.read()
                source = str(path_or_file)
            finally:
                f.close()

    if content is None:
        raise TypeError(f"expected str, os.PathLike, or io.TextIOBase; got {path_or_file!r}")

    return loads(content, source)

# loads() {{{2
def loads(content, source=None, on_dup=None):
    '''
    Load the data structure specified by the NestedText in the given string.

    Args:
        content (str):
            String that contains encoded data.
        source (str):
            If given, this string is attached to any error messages as the
            culprit. It is otherwise unused. Is often the name of the file that
            originally contained the NestedText content.
        on_dup (str or func):
            Indicates how duplicate keys in dictionaries should be handled. By
            default they raise exceptions. Specifying 'ignore' causes them to be
            ignored. Specifying 'replace' results in them replacing earlier
            items. By specifying a function, the keys can be de-duplicated.
            This call-back function returns a new key and takes four arguments:

            1. The new key (duplicates an existing key).
            2. The new value.
            3. The entire dictionary as it is at the moment the duplicate key is
               found.
            4. The state; a dictionary that is created as the *loads* is called
               and deleted as it returns. Values placed in this dictionary are
               retained between multiple calls to this call back function.

    Returns:
        The extracted data.  If content is empty, None is returned.

    Examples:
        *NestedText* is specified to *loads* in the form of a string:

        .. code-block:: python

            >>> import nestedtext

            >>> contents = """
            ... name: Kristel Templeton
            ... sex: female
            ... age: 74
            ... """

            >>> try:
            ...     data = nestedtext.loads(contents)
            ... except nestedtext.NestedTextError as e:
            ...     e.terminate()

            >>> print(data)
            {'name': 'Kristel Templeton', 'sex': 'female', 'age': '74'}

        *loads()* takes an optional second argument, *culprit*. If specified,
        it will be prepended to any error messages. It is often used to
        designate the source of *contents*. For example, if *contents* were
        read from a file, *culprit* would be the file name:

        .. code-block:: python

            >>> path = 'examples/duplicate-keys.nt'
            >>> try:
<<<<<<< HEAD
            ...     with open(filename, encoding='utf-8') as f:
            ...         addresses = nestedtext.loads(f.read(), filename)
=======
            ...     with open(path) as f:
            ...         addresses = nestedtext.loads(f.read(), path)
>>>>>>> a34799c6
            ... except nestedtext.NestedTextError as e:
            ...     print(str(e))
            ...     print(e.get_extended_codicil()[0])
            examples/duplicate-keys.nt, 5: duplicate key: name.
               4 «name:»
               5 «name:»
                  ↑
               6 «»

        Notice in the above example the encoding is explicitly specified as
        'utf-8'.  *NestedText* files should always be read and written using
        *utf-8* encoding.

        The following examples demonstrate the various ways of handling
        duplicate keys:

        .. code-block:: python

            >>> content = """
            ... key: value 1
            ... key: value 2
            ... key: value 3
            ... name: value 4
            ... name: value 5
            ... """

            >>> print(nestedtext.loads(content))
            Traceback (most recent call last):
            ...
            nestedtext.NestedTextError: 3: duplicate key: key.

            >>> print(nestedtext.loads(content, on_dup='ignore'))
            {'key': 'value 1', 'name': 'value 4'}

            >>> print(nestedtext.loads(content, on_dup='replace'))
            {'key': 'value 3', 'name': 'value 5'}

            >>> def de_dup(key, value, data, state):
            ...     if key not in state:
            ...         state[key] = 1
            ...     state[key] += 1
            ...     return f"{key}#{state[key]}"

            >>> print(nestedtext.loads(content, on_dup=de_dup))
            {'key': 'value 1', 'key#2': 'value 2', 'key#3': 'value 3', 'name': 'value 4', 'name#2': 'value 5'}

    '''
    if callable(on_dup):
        on_dup = dict(_callback_func=on_dup)

    with set_culprit(source):
        lines = Lines(content)

        if lines.type_of_next():
            return read_value(lines, 0, on_dup)


# NestedText Writer {{{1
# Converts Python data hierarchies to NestedText.

# add_leader {{{2
def add_leader(s, leader):
    # split into separate lines
    # add leader to each non-blank line
    # add right-stripped leader to each blank line
    # rejoin and return
    return '\n'.join(
        leader + line if line else leader.rstrip()
        for line in s.split('\n')
    )


# dumps {{{2
def dump(obj, path_or_file, **kwargs):
    """
    Write the NestedText representation of the given object to the given file.

    Args:
        obj:
            The object to convert
        path_or_file (str, os.PathLike, io.TextIOBase):
            The file to write the NestedText content to.  The file can be 
            specified either as a path (e.g. a string or a `pathlib.Path`) or 
            as a text IO instance (e.g. an open file).  If a path is given, the 
            will be opened, written, and closed.  If an IO object is given, it 
            must have been opened in a mode that allows writing (e.g. 
            ``open(path, 'w')``), if applicable.  It will be written and not 
            closed.
        kwargs:
            See :func:`dumps` for optional arguments.
    """
    content = dumps(obj, **kwargs)
    
    # Avoid nested try-except blocks, since they lead to chained exceptions 
    # (e.g. if the file isn't found, etc.) that unnecessarily complicate the 
    # stack trace.

    try:
        path_or_file.write(content)
    except AttributeError:
        pass
    else:
        return

    # Don't use a with block, because we don't want to catch type errors that 
    # might be raised within the block.

    try:
        f = open(path_or_file, 'w')
    except TypeError:
        pass
    else:
        try:
            f.write(content)
        finally:
            f.close()
        return

    raise TypeError(f"expected str, os.PathLike, or io.TextIOBase; got {path_or_file!r}")


def dumps(obj, *, sort_keys=False, indent=4, renderers=None, default=None, level=0):
    """
    Write the NestedText representation of the given object to a string, with 
    reasonable formatting.

    Args:
        obj:
            The object to convert.
        sort_keys (bool or func):
            Dictionary items are sorted by their key if *sort_keys* is true.
            If a function is passed in, it is used as the key function.
        indent (int):
            The number of spaces to use to represent a single level of
            indentation.  Must be one or greater.
        renderers (dict):
            A dictionary where the keys are types and the values are render
            functions (functions that take an object and convert it to a string).
            These will be used to convert values to strings during the
            conversion.
        default (str or func):
            The default renderer. Use to render otherwise unrecognized objects
            to strings. If not provided an error will be raised for unsupported
            data types. Typical values are *repr* or *str*. If 'strict' is
            specified then only dictionaries, lists, strings, and those types
            specified in *renderers* are allowed. If *default* is not specified
            then a broader collection of value types are supported, including
            *None*, *bool*, *int*, *float*, and *list*- and *dict*-like objects.
        level (int):
            The number of indentation levels.  When dumps is invoked recursively
            this is used to increment the level and so the indent.  Generally
            not specified by the user, but can be useful in unusual situations
            to specify an initial indent.

    Examples:
        This example writes to a string, but it is common to write to a file.
        The file name and extension are arbitrary. However, by convention a
        '.nt' suffix is generally used for *NestedText* files.

        .. code-block:: python

            >>> import nestedtext

            >>> data = {
            ...     'name': 'Kristel Templeton',
            ...     'sex': 'female',
            ...     'age': '74',
            ... }

            >>> try:
            ...     print(nestedtext.dumps(data))
            ... except nestedtext.NestedTextError as e:
            ...     print(str(e))
            name: Kristel Templeton
            sex: female
            age: 74

        The *NestedText* format only supports dictionaries, lists, and strings.
        By default, *dumps* is configured to be rather forgiving, so it will
        render many of the base Python data types, such as *None*, *bool*,
        *int*, *float* and list-like types such as *tuple* and *set* by
        converting them to the types supported by the format.  This implies
        that a round trip through *dumps* and *loads* could result in the types
        of values being transformed. You can prevent this by passing
        `default='strict'` to *dumps*.  Doing so means that values that are not
        dictionaries, lists, or strings generate exceptions.

        .. code-block:: python

            >>> data = {'key': 42, 'value': 3.1415926, 'valid': True}

            >>> try:
            ...     print(nestedtext.dumps(data))
            ... except nestedtext.NestedTextError as e:
            ...     print(str(e))
            key: 42
            value: 3.1415926
            valid: True

            >>> try:
            ...     print(nestedtext.dumps(data, default='strict'))
            ... except nestedtext.NestedTextError as e:
            ...     print(str(e))
            42: unsupported type.

        Alternatively, you can specify a function to *default*, which is used
        to convert values to strings.  It is used if no other converter is
        available.  Typical values are *str* and *repr*.

        .. code-block:: python

            >>> class Color:
            ...     def __init__(self, color):
            ...         self.color = color
            ...     def __repr__(self):
            ...         return f'Color({self.color!r})'
            ...     def __str__(self):
            ...         return self.color

            >>> data['house'] = Color('red')
            >>> print(nestedtext.dumps(data, default=repr))
            key: 42
            value: 3.1415926
            valid: True
            house: Color('red')

            >>> print(nestedtext.dumps(data, default=str))
            key: 42
            value: 3.1415926
            valid: True
            house: red

        You can also specify a dictionary of renderers. The dictionary maps the
        object type to a render function.

        .. code-block:: python

            >>> renderers = {
            ...     bool: lambda b: 'yes' if b else 'no',
            ...     int: hex,
            ...     float: lambda f: f'{f:0.3}',
            ...     Color: lambda c: c.color,
            ... }

            >>> try:
            ...    print(nestedtext.dumps(data, renderers=renderers))
            ... except nestedtext.NestedTextError as e:
            ...     print(str(e))
            key: 0x2a
            value: 3.14
            valid: yes
            house: red

        If the dictionary maps a type to *None*, then the default behavior is
        used for that type. If it maps to *False*, then an exception is raised.

        .. code-block:: python

            >>> renderers = {
            ...     bool: lambda b: 'yes' if b else 'no',
            ...     int: hex,
            ...     float: False,
            ...     Color: lambda c: c.color,
            ... }

            >>> try:
            ...    print(nestedtext.dumps(data, renderers=renderers))
            ... except nestedtext.NestedTextError as e:
            ...     print(str(e))
            3.1415926: unsupported type.

        Both *default* and *renderers* may be used together. *renderers* has
        priority over the built-in types and *default*.  When a function is
        specified as *default*, it is always applied as a last resort.
    """

    # define sort function
    if sort_keys:
        def sort(keys):
            return sorted(keys, key=sort_keys if callable(sort_keys) else None)
    else:
        def sort(keys):
            return keys

    # define object type identification functions
    if default == 'strict':
        is_a_dict = lambda obj: isinstance(obj, dict)
        is_a_list = lambda obj: isinstance(obj, list)
        is_a_str = lambda obj: isinstance(obj, str)
        is_a_scalar = lambda obj: False
    else:
        is_a_dict = is_mapping
        is_a_list = is_collection
        is_a_str = is_str
        is_a_scalar = lambda obj: obj is None or isinstance(obj, (bool, int, float))
        if is_str(default):
            raise NotImplementedError(default)

    # define dumps function for recursion
    def rdumps(v):
        return dumps(
            v,
            sort_keys = sort_keys,
            indent = indent,
            renderers = renderers,
            default = default,
            level = level + 1
        )

    # render string
    def render_key(s):
        stripped = s.strip(' ')
        if '\n' in s:
            raise NestedTextError(
                s,
                template='keys must not contain newlines.',
                culprit=repr(s)
            )
        if (
            len(stripped) < len(s)
            or s[:1] == "#"
            or s.startswith("- ")
            or s.startswith("> ")
            or ': ' in s
            or s[:1] + s[-1:] in ['""', "''"]
        ):
            if '"' in s and "'" in s:
                raise NestedTextError(
                    s,
                    template = """keys that require quoting must not contain both " and '.""",
                    culprit = s,
                )
            return repr(s)
        return s

    def add_prefix(prefix, suffix):
        # A simple formatting of dict and list items will result in a space
        # after the colon or dash if the value is placed on next line.
        # This, function simply eliminates that space.
        if not suffix or suffix.startswith("\n"):
            return prefix + suffix
        return prefix + " " + suffix

    # render content
    assert indent > 0
    error = None
    need_indented_block = is_collection(obj)
    content = ''
    render = renderers.get(type(obj)) if renderers else None
    if render is False:
        error = "unsupported type."
    elif render:
        content = render(obj)
        if "\n" in content or ('"' in content and "'" in content):
            need_indented_block = True
    elif is_a_dict(obj):
        content = "\n".join(
            add_prefix(render_key(k) + ":", rdumps(obj[k]))
            for k in sort(obj)
        )
    elif is_a_list(obj):
        content = "\n".join(
            add_prefix("-", rdumps(v))
            for v in obj
        )
    elif is_a_str(obj):
        if "\n" in obj:
            content = add_leader(obj, '> ')
            need_indented_block = True
        else:
            content = obj
    elif is_a_scalar(obj):
        content = str(obj)
    elif default and callable(default):
        content = default(obj)
    else:
        error = "unsupported type."

    if need_indented_block and level != 0:
        content = "\n" + add_leader(content, indent*' ')

    if error:
        raise NestedTextError(obj, template=error, culprit=repr(obj))

    return content

# vim: foldmethod=marker<|MERGE_RESOLUTION|>--- conflicted
+++ resolved
@@ -602,13 +602,8 @@
 
             >>> path = 'examples/duplicate-keys.nt'
             >>> try:
-<<<<<<< HEAD
-            ...     with open(filename, encoding='utf-8') as f:
-            ...         addresses = nestedtext.loads(f.read(), filename)
-=======
-            ...     with open(path) as f:
+            ...     with open(path, encoding='utf-8') as f:
             ...         addresses = nestedtext.loads(f.read(), path)
->>>>>>> a34799c6
             ... except nestedtext.NestedTextError as e:
             ...     print(str(e))
             ...     print(e.get_extended_codicil()[0])
